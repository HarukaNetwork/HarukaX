--- conflicted
+++ resolved
@@ -1,4 +1,3 @@
-<<<<<<< HEAD
 /*
  *   Copyright 2019 ATechnoHazard  <amolele@gmail.com>
  *
@@ -22,8 +21,6 @@
  */
 
 package help
-=======
-package help
 
 import (
 	"fmt"
@@ -275,5 +272,4 @@
 	u.Dispatcher.AddHandler(handlers.NewPrefixCommand("help", []rune{'/', '!'}, help))
 	u.Dispatcher.AddHandler(handlers.NewCallback("help", buttonHandler))
 	u.Dispatcher.AddHandler(handlers.NewPrefixCommand("markdownhelp", []rune{'/', '!'}, markdownHelp))
-}
->>>>>>> 569879fc
+}